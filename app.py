--- conflicted
+++ resolved
@@ -1,20 +1,13 @@
-<<<<<<< HEAD
 from flask import Flask, send_from_directory, jsonify, request, render_template
-=======
-from flask import Flask, send_from_directory, jsonify, request
->>>>>>> 685aa6fb
 from flask_cors import CORS
 from flask_limiter import Limiter
 from flask_limiter.util import get_remote_address
 import os
 import numpy as np
 import logging
-<<<<<<< HEAD
-=======
 import time
 
 # Import our utilities
->>>>>>> 685aa6fb
 from utils.cache_manager import cache_manager
 from utils.usage_tracker import usage_tracker
 
