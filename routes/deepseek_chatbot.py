--- conflicted
+++ resolved
@@ -537,9 +537,6 @@
 @deepseek_chatbot_bp.route('/compare_models', methods=['POST'])
 def compare_models():
     """Compare performance of multiple models"""
-<<<<<<< HEAD
-    start_time = time.time()
-=======
     # Apply rate limiting manually
     if limiter:
         try:
@@ -547,7 +544,7 @@
         except Exception as e:
             return jsonify({"error": "Rate limit exceeded. Please try again later."}), 429
     
->>>>>>> 685aa6fb
+    start_time = time.time()
     try:
         data = request.get_json()
         if not data:
@@ -629,9 +626,6 @@
 @deepseek_chatbot_bp.route('/chat', methods=['POST'])
 def chat():
     """Main chat endpoint"""
-<<<<<<< HEAD
-    start_time = time.time()
-=======
     # Apply rate limiting manually
     if limiter:
         try:
@@ -639,7 +633,7 @@
         except Exception as e:
             return jsonify({"error": "Rate limit exceeded. Please try again later."}), 429
     
->>>>>>> 685aa6fb
+    start_time = time.time()
     try:
         data = request.get_json()
         if not data:
